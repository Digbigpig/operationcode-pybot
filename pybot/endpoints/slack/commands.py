import logging

from sirbot import SirBot
from sirbot.plugins.slack import SlackPlugin
from slack import methods
from slack.commands import Command

from pybot.endpoints.slack.utils import PYBACK_HOST, PYBACK_PORT, PYBACK_TOKEN, REPORT_CHANNEL, YELP_TOKEN
from pybot.endpoints.slack.utils.action_messages import not_claimed_attachment
from pybot.endpoints.slack.utils.command_utils import get_slash_here_messages, get_slash_repeat_messages, response_type
from pybot.endpoints.slack.utils.slash_lunch import LunchCommand

logger = logging.getLogger(__name__)


# TODO: write input-serializer for the input from the slash command. see repeated code in each slash command


# TODO: write test to ensure these functions exist at compile time -unit
# TODO: write test to ensure that the slack api that is being targeted has the slash commands - integration
# TODO: write functionality to automatically add the slash command to slack api - integration
def create_endpoints(plugin: SlackPlugin):
    plugin.on_command('/here', slash_here, wait=False)
    plugin.on_command('/lunch', slash_lunch, wait=False)
    plugin.on_command('/repeat', slash_repeat, wait=False)
    plugin.on_command('/report', slash_report, wait=False)


async def slash_report(command: Command, app: SirBot):
    """
    Sends text supplied with the /report command to the moderators channel along
    with a button to claim the issue
    """
    slack_id = command['user_id']
    text = command['text']

    slack = app["plugins"]["slack"].api

    message = f'<@{slack_id}> sent report: {text}'

    response = {
        'text': message,
        'channel': REPORT_CHANNEL,
        'attachments': not_claimed_attachment(),
    }

    await slack.query(methods.CHAT_POST_MESSAGE, response)


async def slash_here(command: Command, app: SirBot):
    """
    /here allows admins to give non-admins the ability to use @here-esque functionality for specific channels.
    Queries pyback to determine if user is authorized
    """
    channel_id = command['channel_id']
    slack_id = command['user_id']
    slack = app["plugins"]["slack"].api

    params = {'slack_id': slack_id, 'channel_id': channel_id}
    headers = {'Authorization': f'Token {PYBACK_TOKEN}'}

    logger.debug(f'/here params: {params}, /here headers {headers}')
    async with app.http_session.get(f'http://{PYBACK_HOST}:{PYBACK_PORT}/api/mods/',
                                    params=params, headers=headers) as r:

        logger.debug(f'pyback response status: {r.status}')
        if r.status >= 400:
            return

        response = await r.json()
        logger.debug(f'pyback response: {response}')
        if not len(response):
            return

    message, member_list = await get_slash_here_messages(slack_id, channel_id, slack, command['text'])

    response = await slack.query(methods.CHAT_POST_MESSAGE, {'channel': channel_id, 'text': message})
    timestamp = response['ts']
    await slack.query(methods.CHAT_POST_MESSAGE, {'channel': channel_id, 'text': member_list, 'thread_ts': timestamp})


async def slash_lunch(command: Command, app: SirBot):
    """
    Provides the user with a random restaurant in their area.
    """
    logger.debug(command)
    lunch = LunchCommand(command['channel_id'], command['user_id'],
                         command.get('text'), command['user_name'])

    slack = app["plugins"]["slack"].api

    request = lunch.get_yelp_request()
    async with app.http_session.get(**request) as r:
        r.raise_for_status()
        message_params = lunch.select_random_lunch(await r.json())

        await slack.query(methods.CHAT_POST_EPHEMERAL, message_params)


async def slash_repeat(command: Command, app: SirBot):
    logger.info(f'repeat command data incoming {command}')
    channel_id = command['channel_id']
    slack_id = command['user_id']
    slack = app["plugins"]["slack"].api

    method_type, message = get_slash_repeat_messages(slack_id, channel_id, command['text'])
    await slack.query(method_type, message)


<<<<<<< HEAD
=======
async def slash_tech(command: Command, app: SirBot):
    logger.info(f'tech command data incoming {command}')
    channel_id = command['channel_id']
    slack_id = command['user_id']
    slack = app["plugins"]["slack"].api

    tech_terms: dict = TechTerms(command['channel_id'], command['user_id'],
                                 command.get('text'), command['user_name'], app).grab_values()
    method_type = response_type(tech_terms['type'])
    text = tech_terms['message']
    message = {
        'text': text,
        'channel': channel_id,
        'user': slack_id
    }

    await slack.query(method_type, message)
>>>>>>> 91487e8d
<|MERGE_RESOLUTION|>--- conflicted
+++ resolved
@@ -107,23 +107,3 @@
     await slack.query(method_type, message)
 
 
-<<<<<<< HEAD
-=======
-async def slash_tech(command: Command, app: SirBot):
-    logger.info(f'tech command data incoming {command}')
-    channel_id = command['channel_id']
-    slack_id = command['user_id']
-    slack = app["plugins"]["slack"].api
-
-    tech_terms: dict = TechTerms(command['channel_id'], command['user_id'],
-                                 command.get('text'), command['user_name'], app).grab_values()
-    method_type = response_type(tech_terms['type'])
-    text = tech_terms['message']
-    message = {
-        'text': text,
-        'channel': channel_id,
-        'user': slack_id
-    }
-
-    await slack.query(method_type, message)
->>>>>>> 91487e8d
