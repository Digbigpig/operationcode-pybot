--- conflicted
+++ resolved
@@ -94,12 +94,8 @@
     def _within_lunch_range(self, input_number: int) -> bool:
         return input_number <= self.DEFAULT_LUNCH_DISTANCE
 
-<<<<<<< HEAD
+
     def _convert_max_distance(self, input: str) -> int:
-=======
-    if len(params) == 1 and is_valid(params[0]):
-        return {'location': params[0], 'range': DEFAULT_LUNCH_RANGE}
->>>>>>> 0563cdc5
 
         try:
             float_val = float(input)
