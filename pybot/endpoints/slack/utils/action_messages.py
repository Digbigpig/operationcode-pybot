import json
from time import time
from typing import List

from pybot.endpoints.slack.utils import MODERATOR_CHANNEL

TICKET_OPTIONS = {
    'notStarted': 'Not Started',
    'inProgress': 'In-progress',
    'waitingOnUser': 'Waiting on User',
    'complete': 'Complete'
}


def now():
    """
    This has to be pulled out into its own method so a mock can
    be injected for testing purposes
    """
    return int(time())


def base_response(action):
    response = {
        'text': action['original_message'].get('text', None),
        'channel': action['channel']['id'],
        'ts': action['message_ts'],
    }
    return response


def update_ticket_message(action, selected_value):
    user = action["user"]["id"]
    update_message = (f'<@{user}> updated status to {selected_value} at '
                      f'<!date^{now()}^{{date_num}} {{time_secs}}|Failed to parse time>')
    return {
        'text': update_message,
        'channel': action['channel']['id'],
        'thread_ts': action['message_ts']
    }


def updated_ticket_status(action):
    selected_option = action['actions'][0]['selected_options'][0]
    selected_option['text'] = TICKET_OPTIONS[selected_option['value']]

    updated_attachments = action['original_message']['attachments']
    updated_attachments[0]['actions'][0]['selected_options'] = [selected_option]
    response = {
        **base_response(action),
        'attachments': updated_attachments
    }
    return response, selected_option


def ticket_attachments(action):
    user_id = action['user']['id']
    request_type = action['submission']['type']
    email = action['submission']['email']
    details = action['submission']['details']
    attachments = [
        {
            'text': '',
            'callback_id': 'ticket_status',
            "response_type": "in_channel",
            "fallback": "request details should have been here",
            "fields": [
                {"title": "User", "value": f"<@{user_id}>", "short": True},
                {"title": "Email", "value": f"{email}", "short": True},
                {"title": "Request Type", "value": f"{request_type}", "short": True},
                {"title": "Details", "value": f"{details}", "short": True},
            ],
            'actions': [
                {
                    'name': 'status', 'text': 'Current Status', 'type': 'select',
                    'selected_options': [{'text': 'Not Started', 'value': 'notStarted'}],
                    'options': [{'text': text, 'value': value} for value, text in TICKET_OPTIONS.items()]
                }
            ]
        },
        not_claimed_attachment()
    ]
    return attachments


def greeted_attachment(user_id: str) -> List[dict]:
    return [{
        "text": f":100:<@{user_id}> has greeted the new user!:100:\n"
        f"<!date^{now()}^Greeted at {{date_num}} {{time_secs}}|Failed to parse time>",
        "fallback": "",
        "color": "#3AA3E3",
        "callback_id": "greeted",
        "attachment_type": "default",
        "actions": [{
            "name": "reset_greet",
            "text": f"Reset claim",
            "type": "button",
            "style": "danger",
            "value": "reset_greet",
        }]
    }]


def not_greeted_attachment():
    return [{
        'text': "",
        "fallback": "Someone should greet them!",
        "color": "#3AA3E3",
        "callback_id": "greeted",
        "attachment_type": "default",
        "actions": [{
            "name": "greeted",
            "text": "I will greet them!",
            "type": "button",
            "style": "primary",
            "value": "greeted"
        }]
    }]


def not_claimed_attachment():
    return {
        'text': "",
        "fallback": "not claimed attachment",
        "color": "#3AA3E3",
        "callback_id": "claimed",
        "attachment_type": "default",
        'short': True,
        "actions": [{
            "name": "claimed",
            "text": "Claim",
            "type": "button",
            "style": "primary",
            "value": "claimed"
        }]
    }


def claimed_attachment(user_id):
    return {
        "text": f"Claimed by <@{user_id}>\n"
        f"<!date^{now()}^Claimed at {{date_num}} {{time_secs}}|Failed to parse time>",
        "fallback": "",
        "color": "#3AA3E3",
        "callback_id": "claimed",
        "attachment_type": "default",
        "actions": [{
            "name": "reset_claim",
            "text": f"Reset claim",
            "type": "button",
            "style": "danger",
            "value": "reset_claim",
        }]
    }


def reset_greet_message(user_id):
    return (f"Reset by <@{user_id}> at"
            f" <!date^{now()}^ {{date_num}} {{time_secs}}|Failed to parse time>")


def suggestion_dialog(trigger_id):
    return {
        "callback_id": "suggestion_modal",
        "title": "Help topic suggestion",
        "submit_label": "Submit",
        "trigger_id": trigger_id,
        "elements": [{
            "type": "text",
            "label": "Suggestion",
            "name": "suggestion",
            "placeholder": "Underwater Basket Weaving"
        }]
    }


def report_dialog(action):
    trigger_id = action['trigger_id']

    user = action['message'].get('user') or action['message'].get('username')  # for bots
    message_data = {
        'text': action['message']['text'],
        'user': user,
        'channel': action['channel']
    }
    return {
        "callback_id": "report_dialog",
        "state": json.dumps(message_data),
        "title": "Report details",
        "submit_label": "Submit",
        "trigger_id": trigger_id,
        "elements": [{
            "type": "textarea",
            "label": "Details",
            "name": "details",
            "placeholder": "",
            "required": False
        }]
    }


def build_report_message(slack_id, details, message_details):
    message = f'<@{slack_id}> sent a report with details: {details}'

    attachment = [{
        "fields": [
            {
                "title": "User",
                "value": f"<@{message_details['user']}>",
                "short": True
            },
            {
                "title": "Channel",
                "value": f"<#{message_details['channel']['id']}|{message_details['channel']['name']}>",
                "short": True
            },
            {
                "title": "Message",
                "value": message_details['text'],
                "short": False
            }

        ]
    }, not_claimed_attachment()]

    return {
        "text": message,
        "channel": MODERATOR_CHANNEL,
        "attachments": attachment
    }


<<<<<<< HEAD
def mentee_claimed_attachment(user_id: str, record: str) -> List[dict]:
    return [{
        "text": f":100: Request claimed by <@{user_id}>:100:\n"
        f"<!date^{now()}^Claimed at {{date_num}} {{time_secs}}|Failed to parse time>",
        "fallback": "",
        "color": "#3AA3E3",
        "callback_id": "claim_mentee",
        "attachment_type": "default",
        "actions": [{
            'name': f'{record}',
            "text": f"Reset claim",
            "type": "button",
            "style": "danger",
            "value": "reset_claim_mentee",
        }]
    }]


def mentee_unclaimed_attachment(user_id: str, record: str) -> List[dict]:
    return [{
        'text': f"Reset by <@{user_id}> at"
        f" <!date^{now()}^ {{date_num}} {{time_secs}}|Failed to parse time>",
        'fallback': '',
        'color': '#3AA3E3',
        'callback_id': 'claim_mentee',
        'attachment_type': 'default',
        'actions': [{
            'name': f'{record}',
            'text': 'Claim Mentee',
            'type': 'button',
            'style': 'primary',
            'value': 'mentee_claimed'
=======
def mentor_details_dialog(action):
    trigger_id = action['trigger_id']
    ts = action['message_ts']

    return {
        "callback_id": "mentor_details_submit",
        "state": json.dumps({'ts': ts, 'channel': action['channel']['id']}),
        "title": "Additional Details",
        "submit_label": "Submit",
        "trigger_id": trigger_id,
        "elements": [{
            "type": "textarea",
            "label": "Details",
            "name": "details",
            "placeholder": "",
            "required": False
>>>>>>> b7ef16a8
        }]
    }


def new_suggestion_text(user_id: str, suggestion: str) -> str:
    return f":exclamation:<@{user_id}> just submitted a suggestion for a help topic:exclamation:\n-- {suggestion}"


HELP_MENU_RESPONSES = {
    "slack": "Slack is an online chatroom service that the Operation Code community uses.\n"
             "It can be accessed online, via https://operation-code.slack.com/ or via\n"
             "desktop or mobile apps, located at https://slack.com/downloads/. In addition to\n"
             "chatting, Slack also allows us to share files, audio conference and even program\n"
             "our own bots! Here are some tips to get you started:\n"
             "  - You can customize your notifications per channel by clicking the gear to the\n"
             "    left of the search box\n"
             "  - Join as many channels as you want via the + next to Channels in the side bar.",
    "python": "Python is a widely used high-level programming language used for general-purpose programming.\n"
              "It's very friendly for beginners and is great for everything from web development to \n"
              "data science.\n\n"
              "Here are some python resources:\n"
              "    Operation Code Python Room: <#C04D6M3JT|python>\n"
              "    Python's official site: https://www.python.org/\n"
              "    Learn Python The Hard Way: https://learnpythonthehardway.org/book/\n"
              "    Automate The Boring Stuff: https://automatetheboringstuff.com/",
    "mentor": "The Operation Code mentorship program aims to pair you with an experienced developer in order to"
              " further your programming or career goals. When you sign up for our mentorship program you'll fill"
              " out a form with your interests. You'll then be paired up with an available mentor that best meets"
              " those interests.\n\n"
              "If you're interested in getting paired with a mentor, please fill out our sign up form"
              " here: http://op.co.de/mentor-request.\n    ",
    "javascript": "Javascript is a high-level programming language used for general-purpose programming.\n"
                  "In recent years it has exploded in popularity and with the popular node.js runtime\n"
                  "environment it can run anywhere from the browser to a server.\n\n"
                  "Here are some javascript resources:\n    Operation Code Javascript Room: <#C04CJ8H2S|javascript>\n"
                  "    Javascript Koans: https://github.com/mrdavidlaing/javascript-koans\n"
                  "    Eloquent Javascript: http://eloquentjavascript.net/\n"
                  "    Node School: http://nodeschool.io/\n"
                  "    Node University: http://node.university/courses",
    "ruby": "Ruby is one of the most popular languages to learn as a beginner.\n"
            "While it can be used in any situation it's most popular for it's\n"
            "web framework 'Rails' which allows people to build websites quickly \n"
            "and easily.\n\n"
            "Here are some ruby resources:\n"
            "    Operation Code Ruby Room: <#C04D6GTGT|ruby>\n"
            "    Try Ruby Online: http://tryruby.org/\n"
            "    Learn Ruby The Hard Way: http://ruby.learncodethehardway.org/book\n"
            "    Learn To Program: http://pine.fm/LearnToProgram/\n"
            "    Ruby Koans: http://rubykoans.com/"
}<|MERGE_RESOLUTION|>--- conflicted
+++ resolved
@@ -230,40 +230,6 @@
     }
 
 
-<<<<<<< HEAD
-def mentee_claimed_attachment(user_id: str, record: str) -> List[dict]:
-    return [{
-        "text": f":100: Request claimed by <@{user_id}>:100:\n"
-        f"<!date^{now()}^Claimed at {{date_num}} {{time_secs}}|Failed to parse time>",
-        "fallback": "",
-        "color": "#3AA3E3",
-        "callback_id": "claim_mentee",
-        "attachment_type": "default",
-        "actions": [{
-            'name': f'{record}',
-            "text": f"Reset claim",
-            "type": "button",
-            "style": "danger",
-            "value": "reset_claim_mentee",
-        }]
-    }]
-
-
-def mentee_unclaimed_attachment(user_id: str, record: str) -> List[dict]:
-    return [{
-        'text': f"Reset by <@{user_id}> at"
-        f" <!date^{now()}^ {{date_num}} {{time_secs}}|Failed to parse time>",
-        'fallback': '',
-        'color': '#3AA3E3',
-        'callback_id': 'claim_mentee',
-        'attachment_type': 'default',
-        'actions': [{
-            'name': f'{record}',
-            'text': 'Claim Mentee',
-            'type': 'button',
-            'style': 'primary',
-            'value': 'mentee_claimed'
-=======
 def mentor_details_dialog(action):
     trigger_id = action['trigger_id']
     ts = action['message_ts']
@@ -280,7 +246,6 @@
             "name": "details",
             "placeholder": "",
             "required": False
->>>>>>> b7ef16a8
         }]
     }
 
