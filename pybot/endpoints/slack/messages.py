--- conflicted
+++ resolved
@@ -2,12 +2,9 @@
 
 from sirbot import SirBot
 from slack.events import Message
-<<<<<<< HEAD
 from slack import methods
 
 from pybot.endpoints.slack.event_messages.tech import TechTerms
-=======
->>>>>>> 91487e8d
 
 logger = logging.getLogger(__name__)
 
@@ -27,24 +24,22 @@
 def not_bot_message(event: Message):
     return 'message' not in event or 'subtype' not in event['message'] or event['message']['subtype'] != 'bot_message'
 
-<<<<<<< HEAD
 
+async def message_changed(event: Message, app: SirBot):
+    """
+    Logs all message edits not made by a bot.
+    """
 def not_bot_delete(event: Message):
     return 'previous_message' not in event or 'bot_id' not in event['previous_message']
 
 async def not_named(event: Message, app: SirBot):
     response = {'channel': event['channel'], 'text': f'<@{event["user"]}> - How dare you utter the Dark Lord\'s name'}
     await app.plugins["slack"].api.query(methods.CHAT_POST_MESSAGE, data=response )
-=======
-def not_bot_message(event: Message):
-    return 'message' not in event or 'subtype' not in event['message'] or event['message']['subtype'] != 'bot_message'
->>>>>>> 91487e8d
 
 async def here_bad(event: Message, app: SirBot):
     response = {'channel': event['channel'], 'text': f'<@{event["user"]}> - you are a very bad person for using that command'}
     await app.plugins["slack"].api.query(methods.CHAT_POST_MESSAGE, data=response )
 
-<<<<<<< HEAD
 async def tech_tips(event: Message, app: SirBot):
     logger.info(
         f'tech logging: {event}')
@@ -57,8 +52,6 @@
         logger.exception(E)
 
 
-=======
->>>>>>> 91487e8d
 async def message_changed(event: Message, app: SirBot):
     """
     Logs all message edits not made by a bot.
@@ -77,11 +70,7 @@
     """
     Logs all message deletions not made by a bot.
     """
-<<<<<<< HEAD
-    if not_bot_delete(event):
-=======
     if not_bot_message(event):
->>>>>>> 91487e8d
         try:
             logger.info(
                 f'CHANGE_LOGGING: deleted: {event["ts"]} for user: {event["previous_message"]["user"]}\n{event}')
