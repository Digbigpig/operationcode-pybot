import asyncio
import json
import logging

from aiohttp.web_response import Response

from pybot.plugins.api.request import FailedVerification, SlackApiRequest

logger = logging.getLogger(__name__)


async def slack_api(request):
    api_plugin = request.app.plugins["api"]

    try:
        slack_request = SlackApiRequest.from_request(request)
    except FailedVerification:
<<<<<<< HEAD
        logger.info(f"Failed verification to API route {request.url} from {request.remote}")
=======
        logger.info(f"Failed verification to API route {request.url}.")
>>>>>>> c3fa0312
        return Response(status=401)

    futures = list(_dispatch(api_plugin.routers["slack"], slack_request, request.app))

    if futures:
        return await _wait_and_check_result(futures)
    return Response(status=200)


def _dispatch(router, event, app):
    for handler, configuration in router.dispatch(event):
        f = asyncio.ensure_future(handler(event, app))
        yield f


async def _wait_and_check_result(futures):
    dones, _ = await asyncio.wait(futures, return_when=asyncio.ALL_COMPLETED)
    try:
        results = [done.result() for done in dones]
    except Exception as e:
        logger.exception(e)
        return Response(status=500)

    if len(results) > 1:
        logger.warning("Multiple web.Response for handler, returning none")

    elif results:
        result = (
            results[0]
            if isinstance(results[0], Response)
            else Response(body=json.dumps(results[0]))
        )

        return result<|MERGE_RESOLUTION|>--- conflicted
+++ resolved
@@ -15,11 +15,7 @@
     try:
         slack_request = SlackApiRequest.from_request(request)
     except FailedVerification:
-<<<<<<< HEAD
-        logger.info(f"Failed verification to API route {request.url} from {request.remote}")
-=======
         logger.info(f"Failed verification to API route {request.url}.")
->>>>>>> c3fa0312
         return Response(status=401)
 
     futures = list(_dispatch(api_plugin.routers["slack"], slack_request, request.app))
